#! /usr/bin/env python
# -*- coding: utf-8 -*-

from typing import List
import numpy as np
from scipy.special import binom
from scipy.stats import poisson, chi2
import prox_tv as ptv

import histories
import utils

from matplotlib import pyplot as plt
import pandas as pd
import seaborn as sns


class kSFS():
    '''The kSFS model described in the text'''

    def __init__(self, η: histories.η, X: np.ndarray = None, n: int = None,
                 mutation_types: List[str] = None):
        '''Sample frequency spectrum

        η: demographic history
        X: observed k-SFS matrix (optional)
        n: number of haplotypes (optional)
        mutation_types: names of X columns
        '''
        self.η = η
        if X is not None:
            self.X = X
            self.n = len(X) + 1
            self.mutation_types = pd.Index(mutation_types,
                                           name='mutation type')
        elif not n:
            raise ValueError('either x or n must be specified')
        else:
            self.n = n
        self.L = utils.C(self.n) @ utils.M(self.n, self.η)

    def tmrca_cdf(self) -> np.ndarray:
        '''The cdf of the TMRCA of at each change point'''
        t, y = self.η.arrays()
        # epoch durations
        s = np.diff(t)
        u = np.exp(-s / y)
        u = np.concatenate((np.array([1]), u))
        # the A_2j are the product of this matrix
        # NOTE: using letter  "l" as a variable name to match text
        l = np.arange(2, self.n + 1)[:, np.newaxis]
        with np.errstate(divide='ignore'):
            A2_terms = l * (l-1) / (l * (l-1) - l.T * (l.T-1))
        np.fill_diagonal(A2_terms, 1)
        A2 = np.prod(A2_terms, axis=0)

        return 1 - (A2[np.newaxis, :]
                    @ np.cumprod(u[np.newaxis, 1:-1],
                                 axis=1) ** binom(np.arange(2, self.n + 1), 2
                                                  )[:, np.newaxis]).T

    def simulate(self, μ: histories.μ, seed: int = None) -> None:
        '''simulate a SFS under the Poisson random field model (no linkage)
        assigns simulated SFS to self.X

        μ: mutation spectrum history
        seed: random seed (optional)
        '''
        if not self.η.check_grid(μ):
            raise ValueError('η and μ histories must use the same time grid')
        np.random.seed(seed)
        self.X = poisson.rvs(self.L @ μ.Z)
        self.mutation_types = μ.mutation_types

    def constant_μ_MLE(self) -> histories.μ:
        '''gives the MLE for a constant μ history'''
        if self.X is None:
            raise ValueError('use simulate() to generate data first')
        z0 = self.X.sum(axis=0) / np.sum(self.L)
        return histories.μ(self.η.change_points,
                           z0[np.newaxis, :] * np.ones((self.η.m, 1)),
                           mutation_types=self.mutation_types.values)

    def infer_μ(self,
                λ_tv: np.float64 = 0, α_tv: np.float64 = 0,
                λ_r: np.float64 = 0,  α_r: np.float64 = 0,
                γ: np.float64 = 0.8, max_iter: int = 1000,
                tol: np.float64 = 1e-4, fit='prf',
                bins: np.ndarray = None,
                hard=False,
                exclude_singletons: bool = False) -> histories.μ:
        '''return inferred μ history given the sfs and η history

        λ_tv: fused LASSO regularization strength
        α_tv: relative penalty on L1 vs L2 in fused LASSO
        λ_r: spectral (rank) regularization strength
        α_r: relative penalty on L1 vs L2 in spectral regularization
        γ: step size shrinkage rate for line search
        max_iter: maximum number of proximal gradient descent iterations
        tol: relative tolerance in objective function
        fit: loss function, 'prf' for Poisson random field, 'kl' for
             Kullback-Leibler divergence, 'lsq' for least-squares
        bins: SFS frequency bins
        hard: hard Vs soft singular value thresholding
        exclude_singletons: flag to exclude singleton frequency variants
        '''
        if self.X is None:
            raise ValueError('use simulate() to generate data first')
        assert λ_tv >= 0, 'λ_tv must be nonnegative'
        assert λ_r >= 0, 'λ_r must be nonnegative'
        assert 0 <= α_tv <= 1, 'α_tv must be in the unit interval'
        assert 0 <= α_r <= 1, 'α_r must be in the unit interval'
        self.bins = bins
        if bins is not None:
            bin_idxs = np.digitize(np.arange(self.n - 1), bins=bins)
            X_binned = np.zeros((len(bins), self.X.shape[1]))
            L_binned = np.zeros((len(bins), self.η.m))
            for col in range(self.X.shape[1]):
                X_binned[:, col] = np.bincount(bin_idxs,
                                               weights=self.X[:, col])
            for col in range(self.η.m):
                L_binned[:, col] = np.bincount(bin_idxs,
                                               weights=self.L[:, col])
            # stash the unbinned variables
            X_true = self.X
            L_true = self.L
            # temporarily update instance variables to the binned ones
            self.X = X_binned
            self.L = L_binned
        # badness of fit
        if exclude_singletons:
            L = self.L[1:-1, :]
            X = self.X[1:-1, :]
        else:
            L = self.L
            X = self.X
        if fit == 'prf':
<<<<<<< HEAD
            def loss_func(*args, **kwargs):
                return -self.ℓ(*args, **kwargs)
        elif fit == 'kl':
            loss_func = self.d_kl
        elif fit == 'lsq':
            loss_func = self.lsq
=======
            def misfit_func(Z, **kwargs):
                return -utils.ℓ(Z, X, L, **kwargs)
        elif fit == 'kl':
            def misfit_func(Z, **kwargs):
                return utils.d_kl(Z, X, L, **kwargs)
        elif fit == 'lsq':
            def misfit_func(Z, **kwargs):
                return utils.lsq(Z, X, L, **kwargs)
>>>>>>> 1a7ad573
        else:
            raise ValueError(f'unrecognized fit argument {fit}')
        if λ_tv * α_tv > 0 and λ_r * α_r > 0:
            raise NotImplementedError('fused LASSO with l1 spectral '
                                      'regularization not available')
        elif λ_tv * α_tv > 0:
            def prox_update(Z, s):
                '''L1 prox operator on row dimension (oddly 1-based indexed in
                proxtv) with weight λα
                '''
                return ptv.tvgen(Z, [s * λ_tv * α_tv], [1], [1])
        elif λ_r * α_r > 0:
            if hard:
                def prox_update(Z, s):
                    '''l0 norm on singular values (hard-thresholding)
                    '''
                    U, σ, Vt = np.linalg.svd(Z, full_matrices=False)
                    σ[σ <= s * λ_r * α_r] = 0.0
                    Σ = np.diag(σ)
                    return U @ Σ @ Vt
            else:
                def prox_update(Z, s):
                    '''l1 norm on singular values (soft-thresholding)
                    '''
                    U, σ, Vt = np.linalg.svd(Z, full_matrices=False)
                    Σ = np.diag(np.maximum(0, σ - s * λ_r * α_r))
                    return U @ Σ @ Vt
        else:
            def prox_update(Z, s):
                return Z

        # Accelerated proximal gradient descent: our loss function decomposes
        # as f = g + h, where g is differentiable and h is not.
        # We transform logZ to restrict to positive solutions
        # https://people.eecs.berkeley.edu/~elghaoui/Teaching/EE227A/lecture18.pdf
        # some matrices we'll need for the first difference penalties
        D = (np.eye(self.η.m, k=0) - np.eye(self.η.m, k=-1))
        W = np.eye(self.η.m)
        W[0, 0] = 0  # W matrix deals with boundary condition
        D1 = W @ D  # 1st difference matrix
        D2 = D1.T @ D1 # square of 1st difference matrix (Laplacian)

        def g(logZ, grad=False):
            '''differentiable piece of loss'''
            Z = np.exp(logZ)
            if grad:
                loss, grad_loss = loss_func(Z, grad=True)
            else:
                loss = loss_func(Z)
            g = loss \
                + (λ_tv / 2) * (1 - α_tv) * ((D1 @ Z) ** 2).sum() \
                + (λ_r / 2) * (1 - α_r) * (Z ** 2).sum()
            if grad:
                grad_g = grad_loss + λ_tv * (1 - α_tv) * D2 @ Z \
                                     + λ_r * (1 - α_r) * Z
                return g, grad_g * Z
            return g

        def h(logZ):
            '''nondifferentiable piece of loss'''
            Z = np.exp(logZ)
            σ = np.linalg.svd(Z, compute_uv=False)
            if hard:
                rank_penalty = np.linalg.norm(σ, 0)
            else:
                rank_penalty = np.linalg.norm(σ, 1)
            return λ_tv * α_tv * np.abs(D1 @ Z).sum() \
                + λ_r * α_r * rank_penalty

        def f(logZ):
            '''loss'''
            return g(logZ) + h(logZ)

        # initialize using constant μ history MLE
        μ = self.constant_μ_MLE()
        logZ = np.log(μ.Z)
        # our auxiliary iterates for acceleration
        logQ = np.log(μ.Z)
        # initial loss
        f_trajectory = [f(logZ)]
        # initialize step size
        s0 = 1
        s = s0
        # max number of Armijo step size reductions
        max_line_iter = 100
        for k in range(1, max_iter + 1):
            # g(logQ) and ∇g(logQ)
            g1, grad_g1 = g(logQ, grad=True)
            # Armijo line search
            for line_iter in range(max_line_iter):
                if not np.all(np.isfinite(grad_g1)):
                    raise RuntimeError(f'invalid gradient: {grad_g1}')
                # G_s(Q) as in the notes linked above
                G = (1 / s) * (logQ - prox_update(logQ - s * grad_g1, s))
                # test g(logQ - sG_s(logQ)) for line search
                if g(logQ - s * G) <= (g1 - s * (grad_g1 * G).sum()
                                       + (s / 2) * (G ** 2).sum()):
                    break
                s *= γ
            # accelerated gradient step
            logZ_old = logZ
            logZ = logQ - s * G
            logQ = logZ + (k / (k + 3)) * (logZ - logZ_old)
            if line_iter == max_line_iter - 1:
                print('warning: line search failed')
                s = s0
            if not np.all(np.isfinite(logZ)):
                print(f'warning: Z contains invalid values')
            # terminate if loss function is constant within tolerance
            f_trajectory.append(f(logZ))
            rel_change = np.abs((f_trajectory[-1] - f_trajectory[-2])
                                / f_trajectory[-2])
            if rel_change < tol:
                print(f'relative change in loss function {rel_change:.2g} '
                      f'is within tolerance {tol} after {k} iterations')
                break
            if k == max_iter:
                print(f'maximum iteration {max_iter} reached with relative '
                      f'change in loss function {rel_change:.2g}')
        if bins is not None:
            # restore stashed unbinned variables
            self.X = X_true
            self.L = L_true
        μ.Z = np.exp(logZ)
        return μ, f_trajectory

    def plot(self, i: int = None, μ: histories.μ = None, prf_quantiles=False):
        '''plot the SFS data and optionally the expected SFS given μ

        i: component i of kSFS (default first)
        μ: mutation intensity history (optional)
        prf_quantiles: if True show 95% marginal intervals using the Poisson
                       random field
        '''
        if i is None:
            i = 0
        if μ is not None:
            z = μ.Z[:, i]
            ξ = self.L @ z
            if self.bins is not None:
                for bin in self.bins:
                    plt.axvline(bin, c='k', ls=':', alpha=0.2)
            plt.plot(range(1, self.n), ξ, 'r--', label=r'$\xi$')
            if prf_quantiles:
                ξ_lower = poisson.ppf(.025, ξ)
                ξ_upper = poisson.ppf(.975, ξ)
                plt.fill_between(range(1, self.n),
                                 ξ_lower, ξ_upper,
                                 facecolor='r', alpha=0.25,
                                 label='inner 95%\nquantile')
        plt.plot(range(1, len(self.X) + 1), self.X[:, i],
                 'k.', alpha=.25, label=r'data')
        plt.xlabel('$b$')
        plt.ylabel(r'$ξ_b$')
        plt.xscale('log')
        plt.yscale('symlog')
        plt.tight_layout()

    def clustermap(self, μ: histories.μ = None,
                   linthresh=1, **kwargs):
        '''clustermap with mixed linear-log scale color bar

        μ: inferred mutation spectrum history, χ^2 values are shown if not None
        linthresh: the range within which the plot is linear (when μ = None)
        kwargs: additional keyword arguments passed to pd.clustermap
        '''
        if μ is None:
            Z = self.X / self.X.sum(axis=1, keepdims=True)
            Z = Z / Z.mean(0, keepdims=True)
            cbar_label = 'mutation type\nenrichment'
        else:
            Ξ = self.L @ μ.Z
            Z = (self.X - Ξ) ** 2 / Ξ
            cbar_label = '$\\chi^2$'
            χ2_total = Z.sum()
            p = chi2(np.prod(Z.shape)).sf(χ2_total)
            print(f'χ\N{SUPERSCRIPT TWO} goodness of fit {χ2_total}, '
                  f'p = {p}')
        df = pd.DataFrame(data=Z, index=pd.Index(range(1, self.n),
                                                 name='sample frequency'),
                          columns=self.mutation_types)
        g = sns.clustermap(df, row_cluster=False, metric='correlation',
                           cbar_kws={'label': cbar_label}, **kwargs)
        g.ax_heatmap.set_yscale('symlog')
        return g<|MERGE_RESOLUTION|>--- conflicted
+++ resolved
@@ -135,23 +135,12 @@
             L = self.L
             X = self.X
         if fit == 'prf':
-<<<<<<< HEAD
             def loss_func(*args, **kwargs):
                 return -self.ℓ(*args, **kwargs)
         elif fit == 'kl':
             loss_func = self.d_kl
         elif fit == 'lsq':
             loss_func = self.lsq
-=======
-            def misfit_func(Z, **kwargs):
-                return -utils.ℓ(Z, X, L, **kwargs)
-        elif fit == 'kl':
-            def misfit_func(Z, **kwargs):
-                return utils.d_kl(Z, X, L, **kwargs)
-        elif fit == 'lsq':
-            def misfit_func(Z, **kwargs):
-                return utils.lsq(Z, X, L, **kwargs)
->>>>>>> 1a7ad573
         else:
             raise ValueError(f'unrecognized fit argument {fit}')
         if λ_tv * α_tv > 0 and λ_r * α_r > 0:
