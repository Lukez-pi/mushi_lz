--- conflicted
+++ resolved
@@ -20,12 +20,12 @@
 \title{Coalescent inference of mutation spectrum histories from sample frequency spectra}
 
 \author{
-W. DeWitt$^{1}$, K. Decker Harris$^{2,3}$, and K. Harris$^{1}$\\
+W.S. DeWitt$^{1,4}$, K. Decker Harris$^{2,3}$, and K. Harris$^{1}$\\
 {\small
-$^1$Genome Sciences,
-$^2$Paul G.\ Allen School of Computer Science \& Engineering, 
-and $^3$Biology}\\
-{\small University of Washington, Seattle, USA}
+$^1$Department of Genome Sciences,
+$^2$Paul G.\ Allen School of Computer Science \& Engineering,}\\
+{\small and $^3$Department of Biology, University of Washington, Seattle, WA}\\
+{\small $^4$Computational Biology Program, Fred Hutchinson Cancer Research Center, Seattle, WA}
 % \small{$^\ast$ Equal contribution}
 }
 
@@ -102,11 +102,11 @@
 
 %WD more inverse problem intro
 The inverse problem \eqref{eqn:transform} is ill-posed in general, so many very different histories can be equally consistent with the data \citep{oscillation paper? Yun's other papers?}.
-In order to recover smooth histories, 
+In order to recover smooth histories,
 we penalize the $L^p$ norms
-of the derivative of $\mu$ 
+of the derivative of $\mu$
 \[
-\left\| \frac{d \mu}{d t} \right\|_p^p 
+\left\| \frac{d \mu}{d t} \right\|_p^p
 = \int_0^\infty\left|\frac{d\mu(t)}{dt}\right|^p dt,
 \]
 for $p=1$ and 2.
@@ -119,16 +119,12 @@
 Our cost function (penalized log-likelihood) is then
 \begin{equation}
 \label{eqn:penalized}
-<<<<<<< HEAD
-\tilde\ell(\boldsymbol z; \boldsymbol x, \boldsymbol y, n) = \ell(\boldsymbol z; \boldsymbol x, \boldsymbol y, n) - \lambda \left(\alpha\left|\Delta\boldsymbol z\right|_1 + \frac{(1-\alpha)}{2}\left|\Delta\boldsymbol z\right|_2^2\right),
-=======
 C(\bm z)
-%\tilde\ell(\boldsymbol z) 
+%\tilde\ell(\boldsymbol z)
 = -\ell(\boldsymbol z) + \lambda \left(\alpha\left\|\Delta\boldsymbol z\right\|_1 + \frac{(1-\alpha)}{2}\left\|\Delta\boldsymbol z\right\|_2^2\right),
->>>>>>> 6499ef5d
 \end{equation}
 where $\lambda$ tunes the regularization strength, and $\alpha$ tunes the relative $p=1$ vs $p=2$ regularization.
-\textcolor{blue}{Kam note: probably we need a ``Ridge'' (Tikhonov) 
+\textcolor{blue}{Kam note: probably we need a ``Ridge'' (Tikhonov)
 term like the following to deal with small singular values:}
 \[
 \lambda' \| \bm z \|_2^2
